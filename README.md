--- conflicted
+++ resolved
@@ -60,14 +60,7 @@
   brew install tdlib
   ```
   and then set in config `TDLIB_PATH`
-<<<<<<< HEAD
-- `python3.8`
-- `pip3 install python-telegram` - dependency for running from sources
-- `terminal-notifier` or other program for notifications (see configuration)
-- `ffmpeg` to record voice msgs and upload videos correctly
 - `urlview` to choose urls when there is multiple in message, use `URL_VIEW` in config file to use another app (it should accept urls in stdin)
-=======
->>>>>>> 492371c7
 
 
 ## Configuration
