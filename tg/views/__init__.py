--- conflicted
+++ resolved
@@ -12,7 +12,6 @@
 log = logging.getLogger(__name__)
 
 MAX_KEYBINDING_LENGTH = 5
-<<<<<<< HEAD
 MULTICHAR_KEYBINDINGS = (
     "gg",
     "dd",
@@ -22,9 +21,6 @@
     "sv",
     "bp",
 )
-=======
-MULTICHAR_KEYBINDINGS = ("gg", "dd", "sd", "sp", "sa", "sv")
->>>>>>> f7b25d2a
 
 
 class View:
