import logging
from collections import defaultdict
from typing import Any, Dict, List, Optional, Set, Tuple

from tg.msg import MsgProxy
from tg.tdlib import Tdlib

log = logging.getLogger(__name__)


class Model:
    def __init__(self, tg: Tdlib) -> None:
        self.tg = tg
        self.chats = ChatModel(tg)
        self.msgs = MsgModel(tg)
        self.users = UserModel(tg)
        self.current_chat = 0
        self.downloads: Dict[int, Tuple[int, int]] = {}
        self.selected: Dict[int, List[int]] = defaultdict(list)
<<<<<<< HEAD
        self.yanked_msgs: Tuple[Optional[int], List[int]] = (None, [])
=======
        self.yanked_msgs: Tuple[int, List[int]] = (0, [])
>>>>>>> c435ed42

    def get_me(self):
        return self.users.get_me()

    def is_me(self, user_id: int) -> bool:
        return self.get_me()["id"] == user_id

    def get_user(self, user_id):
        return self.users.get_user(user_id)

    def get_current_chat_msg_idx(self) -> Optional[int]:
        chat_id = self.chats.id_by_index(self.current_chat)
        if chat_id is None:
            return None
        return self.msgs.current_msgs[chat_id]

    def fetch_msgs(
        self,
        current_position: int = 0,
        page_size: int = 10,
        msgs_left_scroll_threshold: int = 10,
    ) -> List[Tuple[int, Dict[str, Any]]]:
        chat_id = self.chats.id_by_index(self.current_chat)
        if chat_id is None:
            return []
        msgs_left = page_size - 1 - current_position
        offset = max(msgs_left_scroll_threshold - msgs_left, 0)

        limit = offset + page_size
        return self.msgs.fetch_msgs(chat_id, offset=offset, limit=limit)

    @property
    def current_msg(self) -> Dict[str, Any]:
        chat_id = self.chats.id_by_index(self.current_chat)
        if chat_id is None:
            return {}
        current_msg = self.msgs.current_msgs[chat_id]
        log.info("current-msg: %s", current_msg)
        return self.msgs.msgs[chat_id][current_msg]

    @property
    def current_msg_id(self) -> int:
        return self.current_msg["id"]

    def jump_bottom(self):
        chat_id = self.chats.id_by_index(self.current_chat)
        return self.msgs.jump_bottom(chat_id)

    def next_chat(self, step: int = 1) -> bool:
        new_idx = self.current_chat + step
        if new_idx < len(self.chats.chats):
            self.current_chat = new_idx
            return True
        return False

    def prev_chat(self, step: int = 1) -> bool:
        if self.current_chat == 0:
            return False
        self.current_chat = max(0, self.current_chat - step)
        return True

    def first_chat(self):
        if self.current_chat != 0:
            self.current_chat = 0
            return True
        return False

    def view_current_msg(self):
        chat_id = self.chats.id_by_index(self.current_chat)
        msg = MsgProxy(self.current_msg)
        msg_id = msg["id"]
        self.tg.view_messages(chat_id, [msg_id])

    def next_msg(self, step: int = 1) -> bool:
        chat_id = self.chats.id_by_index(self.current_chat)
        if not chat_id:
            return False
        is_next = self.msgs.next_msg(chat_id, step)
        if is_next:
            self.view_current_msg()
        return is_next

    def prev_msg(self, step: int = 1) -> bool:
        chat_id = self.chats.id_by_index(self.current_chat)
        if not chat_id:
            return False
        is_prev = self.msgs.prev_msg(chat_id, step)
        if is_prev:
            self.view_current_msg()
        return is_prev

    def get_chats(
        self,
        current_position: int = 0,
        page_size: int = 10,
        msgs_left_scroll_threshold: int = 10,
    ):
        chats_left = page_size - current_position
        offset = max(msgs_left_scroll_threshold - chats_left, 0)
        limit = offset + page_size
        return self.chats.fetch_chats(offset=offset, limit=limit)

    def send_message(self, text: str) -> bool:
        chat_id = self.chats.id_by_index(self.current_chat)
        if chat_id is None:
            return False
        self.msgs.send_message(chat_id, text)
        return True

    def edit_message(self, text: str) -> bool:
        if chat_id := self.chats.id_by_index(self.current_chat):
            return self.msgs.edit_message(chat_id, self.current_msg_id, text)
        return False

    def delete_msg(self) -> bool:
        chat_id = self.chats.id_by_index(self.current_chat)
        if chat_id:
            return self.msgs.delete_msg(chat_id)
        return False


class ChatModel:
    def __init__(self, tg: Tdlib) -> None:
        self.tg = tg
        self.chats: List[Dict[str, Any]] = []
        self.chat_ids: List[int] = []
        self.have_full_chat_list = False

    def id_by_index(self, index: int) -> Optional[int]:
        if index >= len(self.chats):
            return None
        return self.chats[index]["id"]

    def fetch_chats(
        self, offset: int = 0, limit: int = 10
    ) -> List[Dict[str, Any]]:
        if offset + limit > len(self.chats):
            self._load_next_chats()

        return self.chats[offset:limit]

    def _load_next_chats(self):
        """
        based on
        https://github.com/tdlib/td/issues/56#issuecomment-364221408
        """
        if self.have_full_chat_list:
            return None
        offset_order = 2 ** 63 - 1
        offset_chat_id = 0
        if len(self.chats):
            offset_chat_id = self.chats[-1]["id"]
            offset_order = self.chats[-1]["order"]
        result = self.tg.get_chats(
            offset_chat_id=offset_chat_id, offset_order=offset_order
        )

        result.wait()
        if result.error:
            log.error(f"get chat ids error: {result.error_info}")
            return None

        chats = result.update["chat_ids"]
        if not chats:
            self.have_full_chat_list = True
            return chats

        for chat_id in chats:
            # TODO: fix this, we shouldn't have any duplicates
            if chat_id not in self.chat_ids:
                self.chat_ids.append(chat_id)
                chat = self.fetch_chat(chat_id)
                self.chats.append(chat)

    def fetch_chat(self, chat_id: int) -> Dict[str, Any]:
        result = self.tg.get_chat(chat_id)
        result.wait()

        if result.error:
            log.error(f"get chat error: {result.error_info}")
            return {}
        return result.update

    def update_chat(self, chat_id: int, **updates: Dict[str, Any]) -> bool:
        for i, c in enumerate(self.chats):
            if c["id"] != chat_id:
                continue
            self.chats[i].update(updates)
            self.chats = sorted(
                self.chats,
                # recommended chat order, for more info see
                # https://core.telegram.org/tdlib/getting-started#getting-the-lists-of-chats
                key=lambda it: (it["order"], it["id"]),
                reverse=True,
            )
            log.info(f"Updated chat with keys {list(updates)}")
            return True
        else:
            log.error(f"Can't find chat {chat_id} in existing chats")
            return False


class MsgModel:
    def __init__(self, tg: Tdlib) -> None:
        self.tg = tg
        self.msgs: Dict[int, List[Dict]] = defaultdict(list)
        self.current_msgs: Dict[int, int] = defaultdict(int)
        self.msg_ids: Dict[int, Set[int]] = defaultdict(set)

    def next_msg(self, chat_id: int, step: int = 1) -> bool:
        current_msg = self.current_msgs[chat_id]
        if current_msg == 0:
            return False
        self.current_msgs[chat_id] = max(0, current_msg - step)
        return True

    def jump_bottom(self, chat_id):
        if self.current_msgs[chat_id] == 0:
            return False
        self.current_msgs[chat_id] = 0
        return True

    def prev_msg(self, chat_id: int, step: int = 1) -> bool:
        new_idx = self.current_msgs[chat_id] + step
        if new_idx < len(self.msgs[chat_id]):
            self.current_msgs[chat_id] = new_idx
            return True

        return False

    def get_message(self, chat_id: int, msg_id: int) -> Dict:
        msg_set = self.msg_ids[chat_id]
        if msg_id not in msg_set:
            # we are not storing any out of ordres old msgs
            # just fetching then on demand
            result = self.tg.get_message(chat_id, msg_id)
            result.wait()
            return result.update
        return next(iter(m for m in self.msgs[chat_id] if m["id"] == msg_id))

    def remove_message(self, chat_id, msg_id):
        msg_set = self.msg_ids[chat_id]
        if msg_id not in msg_set:
            return False
        log.info(f"removing msg {msg_id=}")
        # FIXME: potential bottleneck, replace with constan time operation
        self.msgs[chat_id] = [
            m for m in self.msgs[chat_id] if m["id"] != msg_id
        ]
        msg_set.remove(msg_id)
        return True

    def update_msg_content(
        self, chat_id: int, msg_id: int, message_content: Dict[str, Any]
    ) -> bool:
        log.info(f"updating {msg_id=} {message_content=}")
        for msg in self.msgs[chat_id]:
            if msg["id"] != msg_id:
                continue
            msg["content"] = message_content
            return True
        return False

    def update_msg_content_opened(self, chat_id: int, msg_id: int):
        for message in self.msgs[chat_id]:
            if message["id"] != msg_id:
                continue
            msg = MsgProxy(message)
            if msg.content_type == "voice":
                msg.is_listened = True
            elif msg.content_type == "recording":
                msg.is_viewed = True
            # TODO: start the TTL timer for self-destructing messages
            # that is the last case to implement
            # https://core.telegram.org/tdlib/docs/classtd_1_1td__api_1_1update_message_content_opened.html
            return

    def add_message(self, chat_id: int, message: Dict[str, Any]) -> bool:
        msg_id = message["id"]
        msg_set = self.msg_ids[chat_id]
        if msg_id in msg_set:
            log.warning(
                f"message {msg_id} was added earlier. probably, inaccurate "
                "usage of the tdlib lead to unnecessary requests"
            )
            return False
        log.info(f"adding {msg_id=} {message}")
        self.msgs[chat_id].append(message)
        msg_set.add(msg_id)
        self.msgs[chat_id] = sorted(
            self.msgs[chat_id], key=lambda d: d["id"], reverse=True
        )
        return True

    def add_messages(self, chat_id: int, messages: Any) -> bool:
        return any([self.add_message(chat_id, msg) for msg in messages])

    def _fetch_msgs_until_limit(
        self, chat_id: int, offset: int = 0, limit: int = 10
    ) -> List[Dict[str, Any]]:
        if len(self.msgs[chat_id]):
            result = self.tg.get_chat_history(
                chat_id,
                from_message_id=self.msgs[chat_id][-1]["id"],
                limit=len(self.msgs[chat_id]) + limit,
            )
        else:
            result = self.tg.get_chat_history(
                chat_id,
                offset=len(self.msgs[chat_id]),
                limit=len(self.msgs[chat_id]) + limit,
            )
        result.wait()
        messages = result.update["messages"]
        if not messages:
            return messages

        # tdlib could doesn't guarantee number of messages, so we need to
        # send another request on demand
        # see https://github.com/tdlib/td/issues/168
        for i in range(3):
            if len(messages) >= limit + offset:
                break
            result = self.tg.get_chat_history(
                chat_id,
                from_message_id=messages[-1]["id"],
                limit=len(self.msgs[chat_id]) + limit,
            )
            result.wait()
            messages += result.update["messages"]

        return messages

    def fetch_msgs(
        self, chat_id: int, offset: int = 0, limit: int = 10
    ) -> List[Tuple[int, Dict[str, Any]]]:
        if offset + limit > len(self.msgs[chat_id]):
            messages = self._fetch_msgs_until_limit(
                chat_id, offset, offset + limit
            )
            self.add_messages(chat_id, messages)

        return [
            (i, self.msgs[chat_id][i])
            for i in range(offset, offset + limit)
            if i < len(self.msgs[chat_id])
        ]

    def edit_message(self, chat_id: int, message_id: int, text: str) -> bool:
        log.info("Editing msg")
        result = self.tg.edit_message(chat_id, message_id, text)

        result.wait()
        if result.error:
            log.info(f"send message error: {result.error_info}")
            return False
        else:
            log.info(f"message has been sent: {result.update}")
            return True

    def send_message(self, chat_id: int, text: str) -> None:
        log.info("Sending msg")
        result = self.tg.send_message(chat_id=chat_id, text=text)

        result.wait()
        if result.error:
            log.info(f"send message error: {result.error_info}")
        else:
            log.info(f"message has been sent: {result.update}")

    def delete_msg(self, chat_id: int) -> bool:
        selected_msg = self.current_msgs[chat_id]
        msg_item = self.msgs[chat_id].pop(selected_msg)
        self.current_msgs[chat_id] = min(
            selected_msg, len(self.msgs[chat_id]) - 1
        )
        log.info(f"Deleting msg from the chat {chat_id}: {msg_item}")
        message_ids = [msg_item["id"]]
        r = self.tg.delete_messages(chat_id, message_ids, revoke=True)
        r.wait()
        return True


class UserModel:
    def __init__(self, tg: Tdlib) -> None:
        self.tg = tg
        self.me = None
        self.users: Dict[int, Dict] = {}

    def get_me(self):
        if self.me:
            return self.me
        result = self.tg.get_me()
        result.wait()
        if result.error:
            log.error(f"get chat ids error: {result.error_info}")
            return {}
        self.me = result.update
        return self.me

    def get_user(self, user_id: int) -> Dict[str, Any]:
        if user_id in self.users:
            return self.users[user_id]
        result = self.tg.call_method("getUser", {"user_id": user_id})
        result.wait()
        if result.error:
            log.error(f"get chat ids error: {result.error_info}")
            return {}
        self.users[user_id] = result.update
        return result.update<|MERGE_RESOLUTION|>--- conflicted
+++ resolved
@@ -17,11 +17,7 @@
         self.current_chat = 0
         self.downloads: Dict[int, Tuple[int, int]] = {}
         self.selected: Dict[int, List[int]] = defaultdict(list)
-<<<<<<< HEAD
-        self.yanked_msgs: Tuple[Optional[int], List[int]] = (None, [])
-=======
         self.yanked_msgs: Tuple[int, List[int]] = (0, [])
->>>>>>> c435ed42
 
     def get_me(self):
         return self.users.get_me()
