--- conflicted
+++ resolved
@@ -60,7 +60,6 @@
         chat_id = self.chats.id_by_index(self.current_chat)
         return self.msgs.prev_msg(chat_id, step)
 
-<<<<<<< HEAD
     def jump_next_msg(self):
         chat_id = self.chats.id_by_index(self.current_chat)
         return self.msgs.jump_next_msg(chat_id)
@@ -69,8 +68,6 @@
         chat_id = self.chats.id_by_index(self.current_chat)
         return self.msgs.jump_prev_msg(chat_id)
 
-=======
->>>>>>> 83cbd18d
     def get_chats(self, offset=0, limit=10):
         return self.chats.fetch_chats(offset=offset, limit=limit)
 
