--- conflicted
+++ resolved
@@ -98,7 +98,6 @@
             "a": lambda _: self.write_short_msg(),
             "I": lambda _: self.write_long_msg(),
             "A": lambda _: self.write_long_msg(),
-<<<<<<< HEAD
             "p": lambda _: self.forward_msgs(),
             "y": lambda _: self.copy_msgs(),
             # message selection
@@ -106,27 +105,13 @@
             "^[": lambda _: self.discard_selected_msgs(),  # esc
         }
 
-    def forward_msgs(self, _: int):
-=======
-            "bp": lambda _: self.breakpoint(),
-            " ": lambda _: self.toggle_select_msg(),
-            "^[": lambda _: self.discard_selected_msgs(),  # esc
-            "y": lambda _: self.copy_msgs(),
-            "p": lambda _: self.forward_msgs(),
-        }
-
     def forward_msgs(self):
->>>>>>> c435ed42
         # TODO: check <can_be_forwarded> flag
         chat_id = self.model.chats.id_by_index(self.model.current_chat)
         if not chat_id:
             return
         from_chat_id, msg_ids = self.model.yanked_msgs
-<<<<<<< HEAD
-        if from_chat_id is None:
-=======
         if not msg_ids:
->>>>>>> c435ed42
             return
         self.tg.forward_msgs(chat_id, from_chat_id, msg_ids)
         self.present_info(f"Forwarded {len(msg_ids)} messages")
@@ -155,10 +140,6 @@
             self.model.selected[chat_id].append(msg.msg_id)
         self.model.next_msg()
         self.refresh_msgs()
-<<<<<<< HEAD
-        self.present_info("Removed selections")
-=======
->>>>>>> c435ed42
 
     def discard_selected_msgs(self):
         chat_id = self.model.chats.id_by_index(self.model.current_chat)
@@ -166,10 +147,7 @@
             return
         self.model.selected[chat_id] = []
         self.refresh_msgs()
-<<<<<<< HEAD
-=======
         self.present_info("Discarded selected messages")
->>>>>>> c435ed42
 
     def jump_bottom(self):
         if self.model.jump_bottom():
