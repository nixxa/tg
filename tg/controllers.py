import curses
import logging
import os
import threading
from datetime import datetime
from functools import partial
from signal import SIGWINCH, signal
from tempfile import NamedTemporaryFile
from typing import Any, Callable, Dict, Optional

from tg import config
from tg.models import Model
from tg.msg import MsgProxy
from tg.tdlib import Tdlib
from tg.utils import (
    get_duration,
    get_video_resolution,
    get_waveform,
    handle_exception,
    is_yes,
    notify,
    suspend,
)
from tg.views import View

log = logging.getLogger(__name__)

MSGS_LEFT_SCROLL_THRESHOLD = 10


# start scrolling to next page when number of the msgs left is less than value.
# note, that setting high values could lead to situations when long msgs will
# be removed from the display in order to achive scroll threshold. this could
# cause blan areas on the msg display screen
MSGS_LEFT_SCROLL_THRESHOLD = 2

key_bind_handler = Callable[[Any], Any]


class Controller:
    """
    # MVC
    # Model is data from telegram
    # Controller handles keyboad events
    # View is terminal vindow
    """

    def __init__(self, model: Model, view: View, tg: Tdlib) -> None:
        self.model = model
        self.view = view
        self.lock = threading.Lock()
        self.tg = tg
        self.chat_size = 0.5
        signal(SIGWINCH, self.resize_handler)

        self.chat_bindings: Dict[str, key_bind_handler] = {
            "q": lambda _: "QUIT",
            "l": self.handle_msgs,
            "j": self.next_chat,
            "^N": self.next_chat,
            "k": self.prev_chat,
            "^P": self.prev_chat,
            "J": lambda _: self.next_chat(10),
            "K": lambda _: self.prev_chat(10),
            "gg": lambda _: self.first_chat,
            "bp": lambda _: self.breakpoint,
            "u": lambda _: self.toggle_unread,
            "p": lambda _: self.toggle_pin,
            "m": lambda _: self.toggle_mute,
            "r": lambda _: self.read_msgs,
        }

        self.msg_bindings: Dict[str, key_bind_handler] = {
            "q": lambda _: "QUIT",
            "h": lambda _: "BACK",
            "^D": lambda _: "BACK",
            "]": self.next_chat,
            "[": self.prev_chat,
            "J": lambda _: self.next_msg(10),
            "K": lambda _: self.prev_msg(10),
            "j": self.next_msg,
            "^N": self.next_msg,
            "k": self.prev_msg,
            "^P": self.prev_msg,
            "G": lambda _: self.jump_bottom,
            "dd": lambda _: self.delete_msg,
            "D": lambda _: self.download_current_file,
            "l": lambda _: self.open_current_msg,
            "sd": lambda _: self.send_file(self.tg.send_doc),
            "sp": lambda _: self.send_file(self.tg.send_photo),
            "sa": lambda _: self.send_file(self.tg.send_audio),
<<<<<<< HEAD
            "sv": self.send_video,
            "v": self.send_voice,
            "e": self.edit_msg,
            "i": self.write_short_msg,
            "a": self.write_short_msg,
            "I": self.write_long_msg,
            "A": self.write_long_msg,
            "bp": self.breakpoint,
            " ": self.select_msg,
            "^[": self.discard_selected_msgs,  # esc
            "y": self.copy_msgs,
            "p": self.forward_msgs,
        }

    def forward_msgs(self, _: int):
        chat_id = self.model.chats.id_by_index(self.model.current_chat)
        if not chat_id:
            return
        from_chat_id, msg_ids = self.model.yanked_msgs
        if from_chat_id is None:
            return
        self.tg.forward_msgs(chat_id, from_chat_id, msg_ids)
        self.present_info(f"Forwarded {len(msg_ids)} messages")

    def copy_msgs(self, _: int):
        # can_be_forwarded
        chat_id = self.model.chats.id_by_index(self.model.current_chat)
        if not chat_id:
            return
        msg_ids = self.model.selected[chat_id]
        if not msg_ids:
            self.present_error("No msgs selected")
            return
        self.model.yanked_msgs = (chat_id, msg_ids)
        self.discard_selected_msgs(0)
        self.present_info(f"Copied {len(msg_ids)} messages")

    def select_msg(self, _: int):
        chat_id = self.model.chats.id_by_index(self.model.current_chat)
        if not chat_id:
            return
        msg = MsgProxy(self.model.current_msg)

        if msg.msg_id in self.model.selected[chat_id]:
            self.model.selected[chat_id].remove(msg.msg_id)
        else:
            self.model.selected[chat_id].append(msg.msg_id)
        self.model.next_msg(1)
        self.refresh_msgs()
        self.present_info("Removed selections")

    def discard_selected_msgs(self, _: int):
        chat_id = self.model.chats.id_by_index(self.model.current_chat)
        if not chat_id:
            return
        self.model.selected[chat_id] = []
        self.refresh_msgs()

    def jump_bottom(self, _: int):
        log.info("jump_bottom:")
=======
            "sv": lambda _: self.send_video,
            "v": lambda _: self.send_voice,
            "e": lambda _: self.edit_msg,
            "i": lambda _: self.write_short_msg,
            "a": lambda _: self.write_short_msg,
            "I": lambda _: self.write_long_msg,
            "A": lambda _: self.write_long_msg,
            "bp": lambda _: self.breakpoint,
        }

    def jump_bottom(self):
>>>>>>> d39d7eea
        if self.model.jump_bottom():
            self.refresh_msgs()

    def handle_msgs(self, _: int):
        rc = self.handle(self.msg_bindings, 0.2)
        if rc == "QUIT":
            return rc
        self.chat_size = 0.5
        self.resize()

    def next_chat(self, repeat_factor: int):
        if self.model.next_chat(repeat_factor):
            self.render()

    def prev_chat(self, repeat_factor: int):
        if self.model.prev_chat(repeat_factor):
            self.render()

    def first_chat(self):
        if self.model.first_chat():
            self.render()

    def toggle_unread(self):
        chat = self.model.chats.chats[self.model.current_chat]
        chat_id = chat["id"]
        toggle = not chat["is_marked_as_unread"]
        self.tg.toggle_chat_is_marked_as_unread(chat_id, toggle)
        self.render()

    def read_msgs(self):
        chat = self.model.chats.chats[self.model.current_chat]
        chat_id = chat["id"]
        msg_id = chat["last_message"]["id"]
        self.tg.view_messages(chat_id, [msg_id])
        self.render()

    def toggle_mute(self):
        # TODO: if it's msg to yourself, do not change its
        # notification setting, because we can't by documentation,
        # instead write about it in status
        chat = self.model.chats.chats[self.model.current_chat]
        chat_id = chat["id"]
        if self.model.is_me(chat_id):
            self.present_error("You can't mute Saved Messages")
            return
        notification_settings = chat["notification_settings"]
        if notification_settings["mute_for"]:
            notification_settings["mute_for"] = 0
        else:
            notification_settings["mute_for"] = 2147483647
        self.tg.set_chat_nottification_settings(chat_id, notification_settings)
        self.render()

    def toggle_pin(self):
        chat = self.model.chats.chats[self.model.current_chat]
        chat_id = chat["id"]
        toggle = not chat["is_pinned"]
        self.tg.toggle_chat_is_pinned(chat_id, toggle)
        self.render()

    def next_msg(self, repeat_factor: int):
        if self.model.next_msg(repeat_factor):
            self.refresh_msgs()

    def prev_msg(self, repeat_factor: int):
        if self.model.prev_msg(repeat_factor):
            self.refresh_msgs()

    def breakpoint(self):
        with suspend(self.view):
            breakpoint()

    def write_short_msg(self):
        # write new message
        if msg := self.view.status.get_input():
            self.model.send_message(text=msg)
            self.present_info("Message sent")
        else:
            self.present_info("Message wasn't sent")

    def send_video(self):
        file_path = self.view.status.get_input()
        if not file_path or not os.path.isfile(file_path):
            return
        chat_id = self.model.chats.id_by_index(self.model.current_chat)
        if not chat_id:
            return
        width, height = get_video_resolution(file_path)
        duration = get_duration(file_path)
        self.tg.send_video(file_path, chat_id, width, height, duration)

    def delete_msg(self):
        if self.model.delete_msg():
            self.refresh_msgs()
            self.present_info("Message deleted")

    def send_file(self, send_file_fun, *args, **kwargs):
        file_path = self.view.status.get_input()
        if file_path and os.path.isfile(file_path):
            chat_id = self.model.chats.id_by_index(self.model.current_chat)
            send_file_fun(file_path, chat_id, *args, **kwargs)
            self.present_info("File sent")

    def send_voice(self):
        file_path = f"/tmp/voice-{datetime.now()}.oga"
        with suspend(self.view) as s:
            s.call(config.record_cmd.format(file_path=file_path))
        resp = self.view.status.get_input(
            f"Do you want to send recording: {file_path}? [Y/n]"
        )
        if not is_yes(resp):
            self.present_info("Voice message discarded")
            return

        if not os.path.isfile(file_path):
            self.present_info(f"Can't load recording file {file_path}")
            return

        chat_id = self.model.chats.id_by_index(self.model.current_chat)
        if not chat_id:
            return
        duration = get_duration(file_path)
        waveform = get_waveform(file_path)
        self.tg.send_voice(file_path, chat_id, duration, waveform)
        self.present_info(f"Sent voice msg: {file_path}")

    def run(self) -> None:
        try:
            self.handle(self.chat_bindings, 0.5)
        except Exception:
            log.exception("Error happened in main loop")

    def download_current_file(self):
        msg = MsgProxy(self.model.current_msg)
        log.debug("Downloading msg: %s", msg.msg)
        file_id = msg.file_id
        if not file_id:
            self.present_info("File can't be downloaded")
            return
        self.download(file_id, msg["chat_id"], msg["id"])
        self.present_info("File started downloading")

    def download(self, file_id: int, chat_id: int, msg_id: int):
        log.info("Downloading file: file_id=%s", file_id)
        self.model.downloads[file_id] = (chat_id, msg_id)
        self.tg.download_file(file_id=file_id)
        log.info("Downloaded: file_id=%s", file_id)

    def open_current_msg(self):
        msg = MsgProxy(self.model.current_msg)
        if msg.is_text:
            with NamedTemporaryFile("w", suffix=".txt") as f:
                f.write(msg.text_content)
                f.flush()
                with suspend(self.view) as s:
                    s.open_file(f.name)
            return

        path = msg.local_path
        if not path:
            self.present_info("File should be downloaded first")
            return
        chat_id = self.model.chats.id_by_index(self.model.current_chat)
        if not chat_id:
            return
        self.tg.open_message_content(chat_id, msg.msg_id)
        with suspend(self.view) as s:
            s.open_file(path)

    def present_error(self, msg: str):
        return self.update_status("Error", msg)

    def present_info(self, msg: str):
        return self.update_status("Info", msg)

    def update_status(self, level: str, msg: str):
        with self.lock:
            self.view.status.draw(f"{level}: {msg}")

    def edit_msg(self):
        msg = MsgProxy(self.model.current_msg)
        log.info("Editing msg: %s", msg.msg)
        if not self.model.is_me(msg.sender_id):
            return self.present_error("You can edit only your messages!")
        if not msg.is_text:
            return self.present_error("You can edit text messages only!")
        if not msg.can_be_edited:
            return self.present_error("Meessage can't be edited!")

        with NamedTemporaryFile("r+", suffix=".txt") as f, suspend(
            self.view
        ) as s:
            f.write(msg.text_content)
            f.flush()
            s.call(f"{config.editor} {f.name}")
            with open(f.name) as f:
                if text := f.read().strip():
                    self.model.edit_message(text=text)
                    self.present_info("Message edited")

    def write_long_msg(self):
        with NamedTemporaryFile("r+", suffix=".txt") as f, suspend(
            self.view
        ) as s:
            s.call(config.long_msg_cmd.format(file_path=f.name))
            with open(f.name) as f:
                if msg := f.read().strip():
                    self.model.send_message(text=msg)
                    self.present_info("Message sent")

    def resize_handler(self, signum, frame):
        curses.endwin()
        self.view.stdscr.refresh()
        self.resize()

    def resize(self):
        rows, cols = self.view.stdscr.getmaxyx()
        # If we didn't clear the screen before doing this,
        # the original window contents would remain on the screen
        # and we would see the window text twice.
        self.view.stdscr.erase()
        self.view.stdscr.noutrefresh()

        self.view.chats.resize(rows, cols, self.chat_size)
        self.view.msgs.resize(rows, cols, 1 - self.chat_size)
        self.view.status.resize(rows, cols)
        self.render()

    def handle(self, key_bindings: Dict[str, key_bind_handler], size: float):
        self.chat_size = size
        self.resize()

        while True:
            repeat_factor, keys = self.view.get_keys()
            handler = key_bindings.get(keys, lambda _: None)
            res = handler(repeat_factor)
            if res == "QUIT":
                return res
            elif res == "BACK":
                return res

    def render(self) -> None:
        with self.lock:
            # using lock here, because render is used from another
            # thread by tdlib python wrapper
            page_size = self.view.chats.h
            chats = self.model.get_chats(
                self.model.current_chat, page_size, MSGS_LEFT_SCROLL_THRESHOLD
            )
            selected_chat = min(
                self.model.current_chat, page_size - MSGS_LEFT_SCROLL_THRESHOLD
            )

            self.view.chats.draw(selected_chat, chats)
            self.refresh_msgs()
            self.view.status.draw()

    def refresh_msgs(self) -> None:
        current_msg_idx = self.model.get_current_chat_msg_idx()
        if current_msg_idx is None:
            return
        msgs = self.model.fetch_msgs(
            current_position=current_msg_idx,
            page_size=self.view.msgs.h,
            msgs_left_scroll_threshold=MSGS_LEFT_SCROLL_THRESHOLD,
        )
        self.view.msgs.draw(current_msg_idx, msgs, MSGS_LEFT_SCROLL_THRESHOLD)

    def _notify_for_message(self, chat_id: int, msg: MsgProxy):
        # do not notify, if muted
        # TODO: optimize
        chat = None
        for chat in self.model.chats.chats:
            if chat_id == chat["id"]:
                break

        # TODO: handle cases when all chats muted on global level
        if chat and chat["notification_settings"]["mute_for"]:
            return

        # notify
        if self.model.is_me(msg["sender_user_id"]):
            return
        user = self.model.users.get_user(msg.sender_id)
        name = f"{user['first_name']} {user['last_name']}"

        text = msg.text_content if msg.is_text else msg.content_type
        notify(text, title=name)

    def _refresh_current_chat(self, current_chat_id: Optional[int]):
        if current_chat_id is None:
            return
        # TODO: we can create <index> for chats, it's faster than sqlite anyway
        # though need to make sure that creatinng index is atomic operation
        # requires locks for read, until index and chats will be the same
        for i, chat in enumerate(self.model.chats.chats):
            if chat["id"] == current_chat_id:
                self.model.current_chat = i
                break
        self.render()<|MERGE_RESOLUTION|>--- conflicted
+++ resolved
@@ -89,19 +89,11 @@
             "sd": lambda _: self.send_file(self.tg.send_doc),
             "sp": lambda _: self.send_file(self.tg.send_photo),
             "sa": lambda _: self.send_file(self.tg.send_audio),
-<<<<<<< HEAD
-            "sv": self.send_video,
-            "v": self.send_voice,
-            "e": self.edit_msg,
-            "i": self.write_short_msg,
-            "a": self.write_short_msg,
-            "I": self.write_long_msg,
-            "A": self.write_long_msg,
-            "bp": self.breakpoint,
-            " ": self.select_msg,
-            "^[": self.discard_selected_msgs,  # esc
-            "y": self.copy_msgs,
-            "p": self.forward_msgs,
+
+            " ": lambda _: self.toggle_select_msg,
+            "^[": lambda _: self.discard_selected_msgs,  # esc
+            "y": lambda _: self.copy_msgs,
+            "p": lambda _: self.forward_msgs,
         }
 
     def forward_msgs(self, _: int):
@@ -114,7 +106,7 @@
         self.tg.forward_msgs(chat_id, from_chat_id, msg_ids)
         self.present_info(f"Forwarded {len(msg_ids)} messages")
 
-    def copy_msgs(self, _: int):
+    def copy_msgs(self):
         # can_be_forwarded
         chat_id = self.model.chats.id_by_index(self.model.current_chat)
         if not chat_id:
@@ -124,10 +116,10 @@
             self.present_error("No msgs selected")
             return
         self.model.yanked_msgs = (chat_id, msg_ids)
-        self.discard_selected_msgs(0)
+        self.discard_selected_msgs()
         self.present_info(f"Copied {len(msg_ids)} messages")
 
-    def select_msg(self, _: int):
+    def toggle_select_msg(self):
         chat_id = self.model.chats.id_by_index(self.model.current_chat)
         if not chat_id:
             return
@@ -137,32 +129,18 @@
             self.model.selected[chat_id].remove(msg.msg_id)
         else:
             self.model.selected[chat_id].append(msg.msg_id)
-        self.model.next_msg(1)
+        self.model.next_msg()
         self.refresh_msgs()
         self.present_info("Removed selections")
 
-    def discard_selected_msgs(self, _: int):
+    def discard_selected_msgs(self):
         chat_id = self.model.chats.id_by_index(self.model.current_chat)
         if not chat_id:
             return
         self.model.selected[chat_id] = []
         self.refresh_msgs()
 
-    def jump_bottom(self, _: int):
-        log.info("jump_bottom:")
-=======
-            "sv": lambda _: self.send_video,
-            "v": lambda _: self.send_voice,
-            "e": lambda _: self.edit_msg,
-            "i": lambda _: self.write_short_msg,
-            "a": lambda _: self.write_short_msg,
-            "I": lambda _: self.write_long_msg,
-            "A": lambda _: self.write_long_msg,
-            "bp": lambda _: self.breakpoint,
-        }
-
     def jump_bottom(self):
->>>>>>> d39d7eea
         if self.model.jump_bottom():
             self.refresh_msgs()
 
