--- conflicted
+++ resolved
@@ -23,18 +23,13 @@
 from tg.views import View
 
 log = logging.getLogger(__name__)
-<<<<<<< HEAD
-=======
-
-MSGS_LEFT_SCROLL_THRESHOLD = 10
-REPLY_MSG_PREFIX = "# >"
-
->>>>>>> 3baba619
+
 # start scrolling to next page when number of the msgs left is less than value.
 # note, that setting high values could lead to situations when long msgs will
 # be removed from the display in order to achive scroll threshold. this could
 # cause blan areas on the msg display screen
 MSGS_LEFT_SCROLL_THRESHOLD = 2
+REPLY_MSG_PREFIX = "# >"
 key_bind_handler_type = Callable[[Any], Any]
 
 
@@ -100,15 +95,11 @@
             "a": lambda _: self.write_short_msg(),
             "I": lambda _: self.write_long_msg(),
             "A": lambda _: self.write_long_msg(),
-<<<<<<< HEAD
             "p": lambda _: self.forward_msgs(),
             "y": lambda _: self.copy_msgs(),
-            # message selection
-=======
             "r": lambda _: self.reply_message(),
             "R": lambda _: self.reply_with_long_message(),
-            "bp": lambda _: self.breakpoint(),
->>>>>>> 3baba619
+            # message selection
             " ": lambda _: self.toggle_select_msg(),
             "^[": lambda _: self.discard_selected_msgs(),  # esc
         }
@@ -238,7 +229,7 @@
         ) as s:
             f.write(insert_replied_msg(msg))
             f.seek(0)
-            s.call(config.long_msg_cmd.format(file_path=f.name))
+            s.call(config.LONG_MSG_CMD.format(file_path=f.name))
             with open(f.name) as f:
                 if msg := strip_replied_msg(f.read().strip()):
                     self.model.reply_message(text=msg)
