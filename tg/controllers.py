--- conflicted
+++ resolved
@@ -89,13 +89,6 @@
             "sd": lambda _: self.send_file(self.tg.send_doc),
             "sp": lambda _: self.send_file(self.tg.send_photo),
             "sa": lambda _: self.send_file(self.tg.send_audio),
-<<<<<<< HEAD
-
-            " ": lambda _: self.toggle_select_msg,
-            "^[": lambda _: self.discard_selected_msgs,  # esc
-            "y": lambda _: self.copy_msgs,
-            "p": lambda _: self.forward_msgs,
-=======
             "sv": lambda _: self.send_video(),
             "v": lambda _: self.send_voice(),
             "e": lambda _: self.edit_msg(),
@@ -104,7 +97,11 @@
             "I": lambda _: self.write_long_msg(),
             "A": lambda _: self.write_long_msg(),
             "bp": lambda _: self.breakpoint(),
->>>>>>> d5d810d2
+
+            " ": lambda _: self.toggle_select_msg(),
+            "^[": lambda _: self.discard_selected_msgs(),  # esc
+            "y": lambda _: self.copy_msgs(),
+            "p": lambda _: self.forward_msgs(),
         }
 
     def forward_msgs(self, _: int):
