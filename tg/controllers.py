--- conflicted
+++ resolved
@@ -83,39 +83,26 @@
             "k": self.prev_msg,
             "^P": self.prev_msg,
             "G": lambda _: self.jump_bottom(),
-<<<<<<< HEAD
             # send files
-=======
-            "dd": lambda _: self.delete_msg(),
-            "D": lambda _: self.download_current_file(),
-            "l": lambda _: self.open_current_msg(),
->>>>>>> d5d810d2
             "sd": lambda _: self.send_file(self.tg.send_doc),
             "sp": lambda _: self.send_file(self.tg.send_photo),
             "sa": lambda _: self.send_file(self.tg.send_audio),
             "sv": lambda _: self.send_video(),
             "v": lambda _: self.send_voice(),
-<<<<<<< HEAD
             # manipulate msgs
             "dd": lambda _: self.delete_msg(),
             "D": lambda _: self.download_current_file(),
             "l": lambda _: self.open_current_msg(),
-=======
->>>>>>> d5d810d2
             "e": lambda _: self.edit_msg(),
             "i": lambda _: self.write_short_msg(),
             "a": lambda _: self.write_short_msg(),
             "I": lambda _: self.write_long_msg(),
             "A": lambda _: self.write_long_msg(),
-<<<<<<< HEAD
             "p": lambda _: self.forward_msgs(),
             "y": lambda _: self.copy_msgs(),
             # message selection
             " ": lambda _: self.toggle_select_msg(),
             "^[": lambda _: self.discard_selected_msgs(),  # esc
-=======
-            "bp": lambda _: self.breakpoint(),
->>>>>>> d5d810d2
         }
 
     def forward_msgs(self, _: int):
