import logging
import os
import threading

from utils import notify

log = logging.getLogger(__name__)

<<<<<<< HEAD
SUPPORTED_MSG_TYPES = "updateNewMessage", "updateChatLastMessage", "updateMessageSendSucceeded"
=======
SUPPORTED_MSG_TYPES = "updateNewMessage", "updateChatLastMessage"
>>>>>>> c32141b5


class Controller:
    """
    # MVC
    # Model is data from telegram
    # Controller handles keyboad events
    # View is terminal vindow
    """

    def __init__(self, model, view):
        self.model = model
        self.view = view
        self.lock = threading.Lock()

    def run(self):
        try:
            self.handle_chats()
        except Exception as e:
            log.exception('Error happened in main loop')

    def handle_msgs(self):
        # set width to 0.25, move window to left
        # refresh everything
        self.view.chats.resize(0.2)
        self.view.msgs.resize(0.2)
        self.refresh_chats()

        while True:

            repeat_factor, keys = self.view.get_keys(self.view.chats.h, self.view.chats.w)
            log.info('Pressed keys: %s', keys)
            if keys == 'q':
                return 'QUIT'
            elif keys == ']':
                if self.model.next_chat():
                    self.refresh_chats()
            elif keys == '[':
                if self.model.prev_chat():
                    self.refresh_chats()
            elif keys == 'J':
                if self.model.jump_next_msg():
                    self.refresh_msgs()
            elif keys == 'K':
                if self.model.jump_prev_msg():
                    self.refresh_msgs()
            elif keys in ('j', '^B'):
                if self.model.next_msg(repeat_factor):
                    self.refresh_msgs()
            elif keys in ('k', '^C'):
                if self.model.prev_msg(repeat_factor):
                    self.refresh_msgs()
            elif keys == 'G':
                if self.model.jump_bottom():
                    self.refresh_msgs()
            elif keys == 'd':
                if self.model.delete_msg():
                    self.refresh_msgs()


            elif keys == '/':
                # search
                pass
            elif keys == 'gg':
                # move to the top
                pass
            elif keys == 'e':
                # edit msg
                pass
            elif keys == 'r':
                # reply to this msg
                # print to status line
                pass
            elif keys == 'I':
                # open vim or emacs to write long messages
                pass
            elif keys == 'i':
                # write new message
                msg = self.view.get_input()
                if msg:
                    self.model.send_message(text=msg)
                    self.view.draw_status(f'Sent: {msg}')

            elif keys in ('h', '^D'):
                return 'BACK'

    def handle_chats(self):
        # set width to 0.5, move window to center?
        # refresh everything
        self.view.chats.resize(0.5)
        self.view.msgs.resize(0.5)
        self.refresh_chats()
        while True:

            repeat_factor, keys = self.view.get_keys(self.view.chats.h, self.view.chats.w)
            log.info('Pressed keys: %s', keys)
            if keys == 'q':
                return
            elif keys in ('l', '^E'):
                rc = self.handle_msgs()
                if rc == 'QUIT':
                    return
                self.view.chats.resize(0.5)
                self.view.msgs.resize(0.5)
                self.refresh_chats()

            elif keys in ('j', '^B'):
                is_changed = self.model.next_chat(repeat_factor)
                if is_changed:
                    self.refresh_chats()

            elif keys in ('k', '^C'):
                is_changed = self.model.prev_chat(repeat_factor)
                if is_changed:
                    self.refresh_chats()

            elif keys == 'gg':
                is_changed = self.model.first_chat()
                if is_changed:
                    self.refresh_chats()

    def refresh_chats(self):
        with self.lock:
            # using lock here, because model.get_chats is vulnerable to race conditions
            self.view.draw_chats(
                self.model.current_chat,
                self.model.get_chats(limit=self.view.chats.h)
            )
            self.refresh_msgs()
            self.view.draw_status()

    def refresh_msgs(self):
        self.view.msgs.users = self.model.users
        msgs = self.model.fetch_msgs(limit=self.view.msgs.h)
        self.view.draw_msgs(self.model.get_current_chat_msg(), msgs)

    def update_handler(self, update):
        try:
            _type = update['@type']
            log.info('===Received %s type: %s', _type, update)
            if _type == 'updateNewMessage':
                # with self.lock():
                chat_id = update['message']['chat_id']
                self.model.msgs.add_message(chat_id, update['message'])
                # msgs = self.model.get_current_chat_msg()
                self.refresh_msgs()
                if not update.get('disable_notification'):
                    if update['message']['content'] == 'text':
                        notify(update['message']['content']['text']['text'])
            elif _type == 'updateChatLastMessage':
                log.info("Proccessing updateChatLastMessage")
                chat_id = update['chat_id']
                message = update['last_message']
                self.model.chats.update_last_message(chat_id, message)
                self.refresh_chats()
<<<<<<< HEAD
            elif _type == "updateMessageSendSucceeded":
                chat_id = update['message']['chat_id']
                msg_id = update['old_message_id']
                self.model.msgs.add_message(chat_id, update['message'])
                self.model.msgs.remove_message(chat_id, msg_id)
                self.refresh_msgs()
=======
>>>>>>> c32141b5

        except Exception:
            log.exception("Error happened in update_handler")
        # message_content = update['message']['content'].get('text', {})
        # we need this because of different message types: photos, files, etc.
        # message_text = message_content.get('text', '').lower()

        # if message_text == 'ping':
        #     chat_id = update['message']['chat_id']
        #     # print(f'Ping has been received from {chat_id}')
        #     self.tg.send_message(
        #         chat_id=chat_id,
        #         text='pong',
        #     )<|MERGE_RESOLUTION|>--- conflicted
+++ resolved
@@ -6,11 +6,7 @@
 
 log = logging.getLogger(__name__)
 
-<<<<<<< HEAD
 SUPPORTED_MSG_TYPES = "updateNewMessage", "updateChatLastMessage", "updateMessageSendSucceeded"
-=======
-SUPPORTED_MSG_TYPES = "updateNewMessage", "updateChatLastMessage"
->>>>>>> c32141b5
 
 
 class Controller:
@@ -152,7 +148,7 @@
             _type = update['@type']
             log.info('===Received %s type: %s', _type, update)
             if _type == 'updateNewMessage':
-                # with self.lock():
+                # with self.lock:
                 chat_id = update['message']['chat_id']
                 self.model.msgs.add_message(chat_id, update['message'])
                 # msgs = self.model.get_current_chat_msg()
@@ -166,16 +162,12 @@
                 message = update['last_message']
                 self.model.chats.update_last_message(chat_id, message)
                 self.refresh_chats()
-<<<<<<< HEAD
             elif _type == "updateMessageSendSucceeded":
                 chat_id = update['message']['chat_id']
                 msg_id = update['old_message_id']
                 self.model.msgs.add_message(chat_id, update['message'])
                 self.model.msgs.remove_message(chat_id, msg_id)
                 self.refresh_msgs()
-=======
->>>>>>> c32141b5
-
         except Exception:
             log.exception("Error happened in update_handler")
         # message_content = update['message']['content'].get('text', {})
